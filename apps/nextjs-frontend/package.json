--- conflicted
+++ resolved
@@ -12,13 +12,8 @@
   "dependencies": {
     "@hookform/resolvers": "^5.0.1",
     "@tailwindcss/postcss": "^4.1.5",
-<<<<<<< HEAD
-    "@tanstack/react-query": "^5.75.4",
-    "@tanstack/react-query-devtools": "^5.75.4",
-=======
     "@tanstack/react-query": "^5.75.5",
     "@tanstack/react-query-devtools": "^5.75.5",
->>>>>>> e2f02eda
     "next": "15.3.2",
     "primeicons": "^7.0.0",
     "primereact": "^10.9.5",
