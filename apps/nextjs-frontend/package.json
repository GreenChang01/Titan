{
  "name": "nextjs-frontend",
  "version": "0.1.0",
  "private": true,
  "type": "module",
  "scripts": {
    "build": "next build",
    "start:dev": "next dev",
    "start:prod": "next start",
    "lint": "xo",
    "lint:fix": "xo --fix",
    "test:e2e": "playwright test",
    "test:e2e:debug": "playwright test --debug"
  },
  "dependencies": {
    "@hookform/resolvers": "5.0.1",
    "@tailwindcss/postcss": "4.1.7",
    "@tanstack/react-query": "5.76.2",
    "@tanstack/react-query-devtools": "5.76.2",
    "dotenv": "^16.5.0",
    "jsdom": "^26.1.0",
    "next": "15.3.2",
    "primeicons": "7.0.0",
    "primereact": "10.9.5",
    "react": "19.1.0",
    "react-dom": "19.1.0",
    "react-hook-form": "7.56.4",
<<<<<<< HEAD
    "uuid": "^11.1.0",
    "zod": "3.25.20",
=======
    "zod": "3.25.23",
>>>>>>> 4bfefc0b
    "zustand": "5.0.5"
  },
  "devDependencies": {
    "@playwright/test": "1.52.0",
    "@types/jsdom": "^21.1.7",
    "@types/node": "22.15.21",
    "@types/react": "19.1.5",
    "@types/react-dom": "19.1.5",
    "postcss": "8.5.3",
    "tailwindcss": "4.1.7",
    "typescript": "5.8.3"
  }
}<|MERGE_RESOLUTION|>--- conflicted
+++ resolved
@@ -25,12 +25,8 @@
     "react": "19.1.0",
     "react-dom": "19.1.0",
     "react-hook-form": "7.56.4",
-<<<<<<< HEAD
-    "uuid": "^11.1.0",
-    "zod": "3.25.20",
-=======
+    "uuid": "11.1.0",
     "zod": "3.25.23",
->>>>>>> 4bfefc0b
     "zustand": "5.0.5"
   },
   "devDependencies": {
