--- conflicted
+++ resolved
@@ -26,12 +26,8 @@
     "zustand": "5.0.4"
   },
   "devDependencies": {
-<<<<<<< HEAD
-    "@playwright/test": "^1.52.0",
-    "@types/node": "22.15.19",
-=======
+    "@playwright/test": "1.52.0",
     "@types/node": "22.15.20",
->>>>>>> 2f44d7ac
     "@types/react": "19.1.4",
     "@types/react-dom": "19.1.5",
     "postcss": "8.5.3",
