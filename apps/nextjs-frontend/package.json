{
  "name": "nextjs-frontend",
  "version": "0.1.0",
  "private": true,
  "type": "module",
  "scripts": {
    "build": "next build",
    "start:dev": "next dev",
    "start:prod": "next start",
    "lint": "xo",
    "lint:fix": "xo --fix",
    "test:e2e": "playwright test",
    "test:e2e:debug": "playwright test --debug"
  },
  "dependencies": {
    "@hookform/resolvers": "5.0.1",
    "@tailwindcss/postcss": "4.1.7",
<<<<<<< HEAD
    "@tanstack/react-query": "5.76.1",
    "@tanstack/react-query-devtools": "5.76.1",
    "dotenv": "^16.5.0",
    "jsdom": "^26.1.0",
=======
    "@tanstack/react-query": "5.76.2",
    "@tanstack/react-query-devtools": "5.76.2",
>>>>>>> be0d5015
    "next": "15.3.2",
    "primeicons": "7.0.0",
    "primereact": "10.9.5",
    "react": "19.1.0",
    "react-dom": "19.1.0",
    "react-hook-form": "7.56.4",
    "uuid": "^11.1.0",
    "zod": "3.25.20",
    "zustand": "5.0.5"
  },
  "devDependencies": {
    "@playwright/test": "1.52.0",
    "@types/jsdom": "^21.1.7",
    "@types/node": "22.15.21",
    "@types/react": "19.1.5",
    "@types/react-dom": "19.1.5",
    "postcss": "8.5.3",
    "tailwindcss": "4.1.7",
    "typescript": "5.8.3"
  }
}<|MERGE_RESOLUTION|>--- conflicted
+++ resolved
@@ -15,15 +15,10 @@
   "dependencies": {
     "@hookform/resolvers": "5.0.1",
     "@tailwindcss/postcss": "4.1.7",
-<<<<<<< HEAD
-    "@tanstack/react-query": "5.76.1",
-    "@tanstack/react-query-devtools": "5.76.1",
+    "@tanstack/react-query": "5.76.2",
+    "@tanstack/react-query-devtools": "5.76.2",
     "dotenv": "^16.5.0",
     "jsdom": "^26.1.0",
-=======
-    "@tanstack/react-query": "5.76.2",
-    "@tanstack/react-query-devtools": "5.76.2",
->>>>>>> be0d5015
     "next": "15.3.2",
     "primeicons": "7.0.0",
     "primereact": "10.9.5",
